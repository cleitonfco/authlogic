--- conflicted
+++ resolved
@@ -1,8 +1,4 @@
-<<<<<<< HEAD
-# encoding: UTF-8
-=======
 #encoding: utf-8
->>>>>>> 9bc2760e
 module Authlogic
   # This is a module the contains regular expressions used throughout Authlogic. The point of extracting
   # them out into their own module is to make them easily available to you for other uses. Ex:
