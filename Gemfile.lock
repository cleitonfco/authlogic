PATH
  remote: .
  specs:
<<<<<<< HEAD
    authlogic (3.1.3)
=======
    authlogic (3.1.2)
>>>>>>> a95d8c00
      activerecord (>= 3.0.0)
      activesupport (>= 3.0.0)

GEM
  remote: http://rubygems.org/
  specs:
<<<<<<< HEAD
    activemodel (3.2.9)
      activesupport (= 3.2.9)
      builder (~> 3.0.0)
    activerecord (3.2.9)
      activemodel (= 3.2.9)
      activesupport (= 3.2.9)
      arel (~> 3.0.2)
      tzinfo (~> 0.3.29)
    activesupport (3.2.9)
=======
    activemodel (3.2.6)
      activesupport (= 3.2.6)
      builder (~> 3.0.0)
    activerecord (3.2.6)
      activemodel (= 3.2.6)
      activesupport (= 3.2.6)
      arel (~> 3.0.2)
      tzinfo (~> 0.3.29)
    activesupport (3.2.6)
>>>>>>> a95d8c00
      i18n (~> 0.6)
      multi_json (~> 1.0)
    arel (3.0.2)
    bcrypt-ruby (3.0.1)
<<<<<<< HEAD
    builder (3.0.4)
    i18n (0.6.1)
    multi_json (1.4.0)
    rake (10.0.2)
    scrypt (1.1.0)
    sqlite3 (1.3.6)
    tzinfo (0.3.35)
=======
    builder (3.0.0)
    i18n (0.6.0)
    multi_json (1.3.6)
    rake (0.9.2.2)
    sqlite3 (1.3.6)
    timecop (0.3.5)
    tzinfo (0.3.33)
>>>>>>> a95d8c00

PLATFORMS
  ruby

DEPENDENCIES
  authlogic!
  bcrypt-ruby
  rake
<<<<<<< HEAD
  scrypt
  sqlite3
=======
  sqlite3
  timecop
>>>>>>> a95d8c00
<|MERGE_RESOLUTION|>--- conflicted
+++ resolved
@@ -1,18 +1,13 @@
 PATH
   remote: .
   specs:
-<<<<<<< HEAD
     authlogic (3.1.3)
-=======
-    authlogic (3.1.2)
->>>>>>> a95d8c00
       activerecord (>= 3.0.0)
       activesupport (>= 3.0.0)
 
 GEM
   remote: http://rubygems.org/
   specs:
-<<<<<<< HEAD
     activemodel (3.2.9)
       activesupport (= 3.2.9)
       builder (~> 3.0.0)
@@ -22,38 +17,18 @@
       arel (~> 3.0.2)
       tzinfo (~> 0.3.29)
     activesupport (3.2.9)
-=======
-    activemodel (3.2.6)
-      activesupport (= 3.2.6)
-      builder (~> 3.0.0)
-    activerecord (3.2.6)
-      activemodel (= 3.2.6)
-      activesupport (= 3.2.6)
-      arel (~> 3.0.2)
-      tzinfo (~> 0.3.29)
-    activesupport (3.2.6)
->>>>>>> a95d8c00
       i18n (~> 0.6)
       multi_json (~> 1.0)
     arel (3.0.2)
     bcrypt-ruby (3.0.1)
-<<<<<<< HEAD
     builder (3.0.4)
     i18n (0.6.1)
     multi_json (1.4.0)
     rake (10.0.2)
     scrypt (1.1.0)
     sqlite3 (1.3.6)
+    timecop (0.5.4)
     tzinfo (0.3.35)
-=======
-    builder (3.0.0)
-    i18n (0.6.0)
-    multi_json (1.3.6)
-    rake (0.9.2.2)
-    sqlite3 (1.3.6)
-    timecop (0.3.5)
-    tzinfo (0.3.33)
->>>>>>> a95d8c00
 
 PLATFORMS
   ruby
@@ -62,10 +37,6 @@
   authlogic!
   bcrypt-ruby
   rake
-<<<<<<< HEAD
   scrypt
   sqlite3
-=======
-  sqlite3
-  timecop
->>>>>>> a95d8c00
+  timecop